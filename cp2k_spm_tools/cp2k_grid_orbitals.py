--- conflicted
+++ resolved
@@ -1,16 +1,6 @@
 """
 Tools to put CP2K orbitals on a real space grid
 """
-<<<<<<< HEAD
-
-import os
-import numpy as np
-
-import scipy
-import scipy.io
-import scipy.interpolate
-=======
->>>>>>> f607b03c
 
 import copy
 import io
@@ -80,13 +70,7 @@
         self.eval_cell = None
         self.eval_cell_n = None
 
-<<<<<<< HEAD
-        self.last_calc_iz = (
-            None  # last directly calculated z plane (others extrapolated)
-        )
-=======
         self.last_calc_iz = None  # last directly calculated z plane (others extrapolated)
->>>>>>> f607b03c
 
     @property
     def cell_ang(self):
@@ -120,13 +104,7 @@
                     ## Loop over the proceeding lines to find the BASIS_SET and ELEMENT
                     for j in range(1, 100):
                         line = lines[i + j]
-<<<<<<< HEAD
-                        if line.strip()[0] == "&" and not line.strip().startswith(
-                            "&END"
-                        ):
-=======
                         if line.strip()[0] == "&" and not line.strip().startswith("&END"):
->>>>>>> f607b03c
                             # We entered into a subsection of kind
                             subsec_count += 1
                         if line.strip().startswith("&END"):
@@ -150,22 +128,11 @@
                             # remove numbers
                             kind_no_nr = "".join([i for i in kind if not i.isdigit()])
                             # remove anything appended by '_' or '-'
-<<<<<<< HEAD
-                            kind_processed = (
-                                kind_no_nr.replace("_", " ")
-                                .replace("-", " ")
-                                .split()[0]
-                            )
-=======
                             kind_processed = kind_no_nr.replace("_", " ").replace("-", " ").split()[0]
->>>>>>> f607b03c
                             if kind_processed in ase.data.chemical_symbols:
                                 elem = kind_processed
                             else:
-                                print(
-                                    "Error: couldn't determine element for kind '%s'"
-                                    % kind
-                                )
+                                print("Error: couldn't determine element for kind '%s'" % kind)
                                 exit(1)
                     self.kind_elem_basis[kind] = (elem, basis_name)
 
@@ -206,12 +173,7 @@
                 kind = line.split()[0]
                 self.atom_kinds.append(kind)
                 # Replace custom kinds with their corresponding element (e.g. for spin-pol calcs)
-                fxyz_contents[i_line] = (
-                    self.kind_elem_basis[kind][0]
-                    + " "
-                    + " ".join(line.split()[1:])
-                    + "\n"
-                )
+                fxyz_contents[i_line] = self.kind_elem_basis[kind][0] + " " + " ".join(line.split()[1:]) + "\n"
 
         self.ase_atoms = ase.io.read(io.StringIO("".join(fxyz_contents)), format="xyz")
 
@@ -255,27 +217,14 @@
                                 2
                                 * coefs[i]
                                 * coefs[j]
-<<<<<<< HEAD
-                                * (2 * np.sqrt(exps[i] * exps[j]) / (exps[i] + exps[j]))
-                                ** ((2 * l + 3) / 2)
-=======
                                 * (2 * np.sqrt(exps[i] * exps[j]) / (exps[i] + exps[j])) ** ((2 * l + 3) / 2)
->>>>>>> f607b03c
                             )
 
                     for i in range(nexps):
                         norm_factor += coefs[i] ** 2
 
                     for i in range(nexps):
-<<<<<<< HEAD
-                        coefs[i] = (
-                            coefs[i]
-                            * exps[i] ** ((2 * l + 3) / 4)
-                            / np.sqrt(norm_factor)
-                        )
-=======
                         coefs[i] = coefs[i] * exps[i] ** ((2 * l + 3) / 4) / np.sqrt(norm_factor)
->>>>>>> f607b03c
 
         return basis_sets
 
@@ -306,13 +255,7 @@
                     # We have a basis set we're using
                     # find all kinds using this basis set:
                     kinds = [
-<<<<<<< HEAD
-                        corresp_kinds[i]
-                        for i, e_b in enumerate(used_elems_bases)
-                        if e_b == trial_1 or e_b == trial_2
-=======
                         corresp_kinds[i] for i, e_b in enumerate(used_elems_bases) if e_b == trial_1 or e_b == trial_2
->>>>>>> f607b03c
                     ]
 
                     basis_functions = []
@@ -331,13 +274,7 @@
                         coeffs = []
 
                         for k in range(n_exp):
-<<<<<<< HEAD
-                            exp_c = [
-                                float(x) for x in lines[i + cursor + k + 1].split()
-                            ]
-=======
                             exp_c = [float(x) for x in lines[i + cursor + k + 1].split()]
->>>>>>> f607b03c
                             exps.append(exp_c[0])
                             coeffs.append(exp_c[1:])
 
@@ -360,18 +297,14 @@
     ### WFN file routines
     ### -----------------------------------------
 
-    def load_restart_wfn_file(
-        self, restart_file, emin=None, emax=None, n_occ=None, n_virt=None
-    ):
+    def load_restart_wfn_file(self, restart_file, emin=None, emax=None, n_occ=None, n_virt=None):
         """
         Reads the specified molecular orbitals from cp2k restart wavefunction file.
         If both, energy limits and counts are given, then the extreme is used
         Note that the energy range is in eV and with respect to HOMO energy.
         """
 
-        self.cwf.load_restart_wfn_file(
-            restart_file, emin=emin, emax=emax, n_occ=n_occ, n_virt=n_virt
-        )
+        self.cwf.load_restart_wfn_file(restart_file, emin=emin, emax=emax, n_occ=n_occ, n_virt=n_virt)
         self.cwf.convert_readable()
 
         self.morb_composition = self.cwf.morb_composition
@@ -392,7 +325,6 @@
         c is a common prefactor see the enclosed mathematica notebook.
         Also compare to https://en.wikipedia.org/wiki/Table_of_spherical_harmonics
         """
-<<<<<<< HEAD
 
         c = np.sqrt(np.pi) * (2.0 / np.pi) ** (0.75)
         cs = 2.0
@@ -400,9 +332,6 @@
         cd = 8.0 / np.sqrt(15)
         cf = 16.0 / np.sqrt(105)
         cg = 32.0 / (3.0 * np.sqrt(105))
-=======
-        c = (2.0 / np.pi) ** (3.0 / 4.0)
->>>>>>> f607b03c
 
         # s orbitals
         if (l, m) == (0, 0):
@@ -410,7 +339,6 @@
 
         # p orbitals
         elif (l, m) == (1, -1):
-<<<<<<< HEAD
             return cp * c * np.sqrt(3.0 / (4 * np.pi)) * y_grid
         elif (l, m) == (1, 0):
             return cp * c * np.sqrt(3.0 / (4 * np.pi)) * z_grid
@@ -423,115 +351,35 @@
         elif (l, m) == (2, -1):
             return cd * c * 0.5 * np.sqrt(15.0 / np.pi) * y_grid * z_grid
         elif (l, m) == (2, 0):
-            return (
-                cd
-                * c
-                * 0.25
-                * np.sqrt(5.0 / np.pi)
-                * (2 * z_grid**2 - x_grid**2 - y_grid**2)
-            )
+            return cd * c * 0.25 * np.sqrt(5.0 / np.pi) * (2 * z_grid**2 - x_grid**2 - y_grid**2)
         elif (l, m) == (2, 1):
             return cd * c * 0.5 * np.sqrt(15.0 / np.pi) * z_grid * x_grid
         elif (l, m) == (2, 2):
-            return (
-                cd
-                * c
-                * 0.25
-                * np.sqrt(15.0 / np.pi)
-                * (x_grid - y_grid)
-                * (x_grid + y_grid)
-            )
+            return cd * c * 0.25 * np.sqrt(15.0 / np.pi) * (x_grid - y_grid) * (x_grid + y_grid)
 
         # f orbitals
         elif (l, m) == (3, -3):
-            return (
-                cf
-                * c
-                * 0.25
-                * np.sqrt(35.0 / (2 * np.pi))
-                * y_grid
-                * (3 * x_grid**2 - y_grid**2)
-            )
+            return cf * c * 0.25 * np.sqrt(35.0 / (2 * np.pi)) * y_grid * (3 * x_grid**2 - y_grid**2)
         elif (l, m) == (3, -2):
             return cf * c * 0.5 * np.sqrt(105.0 / (np.pi)) * x_grid * y_grid * z_grid
         elif (l, m) == (3, -1):
-            return (
-                cf
-                * c
-                * 0.25
-                * np.sqrt(21.0 / (2 * np.pi))
-                * y_grid
-                * (4 * z_grid**2 - x_grid**2 - y_grid**2)
-            )
+            return cf * c * 0.25 * np.sqrt(21.0 / (2 * np.pi)) * y_grid * (4 * z_grid**2 - x_grid**2 - y_grid**2)
         elif (l, m) == (3, 0):
-            return (
-                cf
-                * c
-                * 0.25
-                * np.sqrt(7.0 / (np.pi))
-                * z_grid
-                * (2.0 * z_grid**2 - 3.0 * (x_grid**2 + y_grid**2))
-            )
+            return cf * c * 0.25 * np.sqrt(7.0 / (np.pi)) * z_grid * (2.0 * z_grid**2 - 3.0 * (x_grid**2 + y_grid**2))
         elif (l, m) == (3, 1):
-            return (
-                cf
-                * c
-                * 0.25
-                * np.sqrt(21.0 / (2 * np.pi))
-                * x_grid
-                * (4 * z_grid**2 - x_grid**2 - y_grid**2)
-            )
+            return cf * c * 0.25 * np.sqrt(21.0 / (2 * np.pi)) * x_grid * (4 * z_grid**2 - x_grid**2 - y_grid**2)
         elif (l, m) == (3, 2):
-            return (
-                cf
-                * c
-                * 0.25
-                * np.sqrt(105.0 / (np.pi))
-                * z_grid
-                * (x_grid - y_grid)
-                * (x_grid + y_grid)
-            )
+            return cf * c * 0.25 * np.sqrt(105.0 / (np.pi)) * z_grid * (x_grid - y_grid) * (x_grid + y_grid)
         elif (l, m) == (3, 3):
-            return (
-                cf
-                * c
-                * 0.25
-                * np.sqrt(35.0 / (2 * np.pi))
-                * x_grid
-                * (x_grid**2 - 3.0 * y_grid**2)
-            )
+            return cf * c * 0.25 * np.sqrt(35.0 / (2 * np.pi)) * x_grid * (x_grid**2 - 3.0 * y_grid**2)
 
         # g orbitals
         elif (l, m) == (4, -4):
-            return (
-                cg
-                * c
-                * 0.75
-                * np.sqrt(35.0 / np.pi)
-                * x_grid
-                * y_grid
-                * (x_grid**2 - y_grid**2)
-            )
+            return cg * c * 0.75 * np.sqrt(35.0 / np.pi) * x_grid * y_grid * (x_grid**2 - y_grid**2)
         elif (l, m) == (4, -3):
-            return (
-                cg
-                * c
-                * 0.75
-                * np.sqrt(35.0 / (2 * np.pi))
-                * y_grid
-                * z_grid
-                * (3 * x_grid**2 - y_grid**2)
-            )
+            return cg * c * 0.75 * np.sqrt(35.0 / (2 * np.pi)) * y_grid * z_grid * (3 * x_grid**2 - y_grid**2)
         elif (l, m) == (4, -2):
-            return (
-                cg
-                * c
-                * 0.75
-                * np.sqrt(5.0 / np.pi)
-                * x_grid
-                * y_grid
-                * (6 * z_grid**2 - x_grid**2 - y_grid**2)
-            )
+            return cg * c * 0.75 * np.sqrt(5.0 / np.pi) * x_grid * y_grid * (6 * z_grid**2 - x_grid**2 - y_grid**2)
         elif (l, m) == (4, -1):
             return (
                 cg
@@ -548,11 +396,7 @@
                 * c
                 * 0.1875
                 * np.sqrt(1.0 / np.pi)
-                * (
-                    3 * (x_grid**2 + y_grid**2) ** 2
-                    - 24 * (x_grid**2 + y_grid**2) * z_grid**2
-                    + 8 * z_grid**4
-                )
+                * (3 * (x_grid**2 + y_grid**2) ** 2 - 24 * (x_grid**2 + y_grid**2) * z_grid**2 + 8 * z_grid**4)
             )
         elif (l, m) == (4, 1):
             return (
@@ -577,54 +421,11 @@
                 * (6 * z_grid**2 - x_grid**2 - y_grid**2)
             )
         elif (l, m) == (4, 3):
-            return (
-                cg
-                * c
-                * 0.75
-                * np.sqrt(35.0 / (2 * np.pi))
-                * x_grid
-                * z_grid
-                * (x_grid**2 - 3 * y_grid**2)
+            return cg * c * 0.75 * np.sqrt(35.0 / (2 * np.pi)) * x_grid * z_grid * (x_grid**2 - 3 * y_grid**2)
+        elif (l, m) == (4, 4):
+            return cg * c * 0.1875 * np.sqrt(35.0 / np.pi) * x_grid**2 * (x_grid**2 - 3 * y_grid**2) - y_grid**2 * (
+                3 * x_grid**2 - y_grid**2
             )
-        elif (l, m) == (4, 4):
-            return cg * c * 0.1875 * np.sqrt(35.0 / np.pi) * x_grid**2 * (
-                x_grid**2 - 3 * y_grid**2
-            ) - y_grid**2 * (3 * x_grid**2 - y_grid**2)
-=======
-            return c * 2.0 * y_grid
-        elif (l, m) == (1, 0):
-            return c * 2.0 * z_grid
-        elif (l, m) == (1, 1):
-            return c * 2.0 * x_grid
-
-        # d orbitals
-        elif (l, m) == (2, -2):
-            return c * 4.0 * x_grid * y_grid
-        elif (l, m) == (2, -1):
-            return c * 4.0 * y_grid * z_grid
-        elif (l, m) == (2, 0):
-            return c * 2.0 / np.sqrt(3) * (2 * z_grid**2 - x_grid**2 - y_grid**2)
-        elif (l, m) == (2, 1):
-            return c * 4.0 * z_grid * x_grid
-        elif (l, m) == (2, 2):
-            return c * 2.0 * (x_grid**2 - y_grid**2)
-
-        # f orbitals
-        elif (l, m) == (3, -3):
-            return c * np.sqrt(8 / 3) * y_grid * (3 * x_grid**2 - y_grid**2)
-        elif (l, m) == (3, -2):
-            return c * 8.0 * x_grid * y_grid * z_grid
-        elif (l, m) == (3, -1):
-            return c * np.sqrt(8 / 5) * y_grid * (4 * z_grid**2 - x_grid**2 - y_grid**2)
-        elif (l, m) == (3, 0):
-            return c * 4.0 / np.sqrt(15.0) * z_grid * (2.0 * z_grid**2 - 3.0 * x_grid**2 - 3.0 * y_grid**2)
-        elif (l, m) == (3, 1):
-            return c * np.sqrt(8 / 5) * x_grid * (4 * z_grid**2 - x_grid**2 - y_grid**2)
-        elif (l, m) == (3, 2):
-            return c * 4.0 * z_grid * (x_grid**2 - y_grid**2)
-        elif (l, m) == (3, 3):
-            return c * np.sqrt(8 / 3) * x_grid * (x_grid**2 - 3.0 * y_grid**2)
->>>>>>> f607b03c
 
         print("No spherical harmonic found for l=%d, m=%d" % (l, m))
         return 0
@@ -700,9 +501,7 @@
                 eval_i_arr.append(ovl[1])
         return loc_i_arr, eval_i_arr
 
-    def _add_local_to_eval_grid(
-        self, loc_grid, eval_grid, glob_n, od_lg, od_eg, wrap=(True, True, True)
-    ):
+    def _add_local_to_eval_grid(self, loc_grid, eval_grid, glob_n, od_lg, od_eg, wrap=(True, True, True)):
         """
         Method to add a grid to another one
         Arguments:
@@ -720,9 +519,7 @@
 
         for i in range(len(glob_n)):
             if wrap[i]:
-                li_arr, ei_arr = self._determine_1d_wrapped_indexes(
-                    loc_n[i], eval_n[i], glob_n[i], od_lg[i], od_eg[i]
-                )
+                li_arr, ei_arr = self._determine_1d_wrapped_indexes(loc_n[i], eval_n[i], glob_n[i], od_lg[i], od_eg[i])
                 loc_inds.append(li_arr)
                 eval_inds.append(ei_arr)
             else:
@@ -751,9 +548,7 @@
                         else:
                             i_lc_z = slice(None)
                             i_ev_z = slice(None)
-                        eval_grid[i_ev_x, i_ev_y, i_ev_z] += loc_grid[
-                            i_lc_x, i_lc_y, i_lc_z
-                        ]
+                        eval_grid[i_ev_x, i_ev_y, i_ev_z] += loc_grid[i_lc_x, i_lc_y, i_lc_z]
                 else:
                     if wrap[0]:
                         i_lc_x = slice(lix[0], lix[1])
@@ -798,14 +593,7 @@
         reserve_extrap *= ang_2_bohr
 
         eval_regions_ang = [x_eval_region, y_eval_region, z_eval_region]
-<<<<<<< HEAD
-        eval_regions = [
-            np.array(er) * ang_2_bohr if er is not None else er
-            for er in eval_regions_ang
-        ]
-=======
         eval_regions = [np.array(er) * ang_2_bohr if er is not None else er for er in eval_regions_ang]
->>>>>>> f607b03c
 
         global_cell_n = (np.round(self.cell / dr_guess)).astype(int)
         self.dv = self.cell / global_cell_n
@@ -854,25 +642,15 @@
                 loc_cell_n[i] = len(loc_cell_arrays[i])
             else:
                 loc_arr = np.arange(
-<<<<<<< HEAD
                     self.origin[i],
                     self.origin[i] + (self.eval_cell_n[i] - ext_z_n - 0.5) * self.dv[i],
                     self.dv[i],
-=======
-                    self.origin[i], self.origin[i] + (self.eval_cell_n[i] - ext_z_n - 0.5) * self.dv[i], self.dv[i]
->>>>>>> f607b03c
                 )
                 mid_ixs[i] = -1
                 loc_cell_arrays.append(loc_arr)
                 loc_cell_n[i] = self.eval_cell_n[i] - ext_z_n
 
-<<<<<<< HEAD
-        loc_cell_grids = np.meshgrid(
-            loc_cell_arrays[0], loc_cell_arrays[1], loc_cell_arrays[2], indexing="ij"
-        )
-=======
         loc_cell_grids = np.meshgrid(loc_cell_arrays[0], loc_cell_arrays[1], loc_cell_arrays[2], indexing="ij")
->>>>>>> f607b03c
 
         if print_info:
             print("eval_cell_n: ", self.eval_cell_n)
@@ -891,7 +669,6 @@
             num_morbs.append(len(self.morb_composition[ispin][0][0][0][0]))
             self.morb_grids.append(
                 np.zeros(
-<<<<<<< HEAD
                     (
                         num_morbs[ispin],
                         self.eval_cell_n[0],
@@ -906,13 +683,6 @@
                     (num_morbs[ispin], loc_cell_n[0], loc_cell_n[1], loc_cell_n[2]),
                     dtype=self.dtype,
                 )
-=======
-                    (num_morbs[ispin], self.eval_cell_n[0], self.eval_cell_n[1], self.eval_cell_n[2]), dtype=self.dtype
-                )
-            )
-            morb_grids_local.append(
-                np.zeros((num_morbs[ispin], loc_cell_n[0], loc_cell_n[1], loc_cell_n[2]), dtype=self.dtype)
->>>>>>> f607b03c
             )
 
         ### ----------------------------------------
@@ -940,15 +710,7 @@
                 else:
                     rel_loc_cell_grids.append(loc_grid - pos[i])
 
-<<<<<<< HEAD
-            r_vec_2 = (
-                rel_loc_cell_grids[0] ** 2
-                + rel_loc_cell_grids[1] ** 2
-                + rel_loc_cell_grids[2] ** 2
-            )
-=======
             r_vec_2 = rel_loc_cell_grids[0] ** 2 + rel_loc_cell_grids[1] ** 2 + rel_loc_cell_grids[2] ** 2
->>>>>>> f607b03c
 
             for i_spin in range(nspin):
                 morb_grids_local[i_spin].fill(0.0)
@@ -969,35 +731,20 @@
                     for i_orb, m in enumerate(range(-l, l + 1, 1)):
                         time2 = time.time()
                         atomic_orb = radial_part * self._spherical_harmonic_grid(
-<<<<<<< HEAD
                             l,
                             m,
                             rel_loc_cell_grids[0],
                             rel_loc_cell_grids[1],
                             rel_loc_cell_grids[2],
-=======
-                            l, m, rel_loc_cell_grids[0], rel_loc_cell_grids[1], rel_loc_cell_grids[2]
->>>>>>> f607b03c
                         )
                         time_spherical += time.time() - time2
                         time2 = time.time()
 
                         for i_spin in range(nspin):
-<<<<<<< HEAD
-                            coef_arr = self.morb_composition[i_spin][i_at][i_set][
-                                i_shell
-                            ][i_orb]
-
-                            for i_mo in range(num_morbs[i_spin]):
-                                morb_grids_local[i_spin][i_mo] += (
-                                    coef_arr[i_mo] * atomic_orb
-                                )
-=======
                             coef_arr = self.morb_composition[i_spin][i_at][i_set][i_shell][i_orb]
 
                             for i_mo in range(num_morbs[i_spin]):
                                 morb_grids_local[i_spin][i_mo] += coef_arr[i_mo] * atomic_orb
->>>>>>> f607b03c
 
                         time_loc_lmorb_add += time.time() - time2
 
@@ -1029,9 +776,7 @@
     def _resize_2d_arr_with_interpolation(self, array, new_shape):
         x_arr = np.linspace(0, 1, array.shape[0])
         y_arr = np.linspace(0, 1, array.shape[1])
-        rgi = scipy.interpolate.RegularGridInterpolator(
-            points=[x_arr, y_arr], values=array
-        )
+        rgi = scipy.interpolate.RegularGridInterpolator(points=[x_arr, y_arr], values=array)
 
         x_arr_new = np.linspace(0, 1, new_shape[0])
         y_arr_new = np.linspace(0, 1, new_shape[1])
@@ -1040,27 +785,16 @@
 
         return rgi(np.array([x_coords, y_coords]).T).reshape(new_shape)
 
-    def extrapolate_morbs(
-        self, vacuum_pot=None, hart_plane=None, use_weighted_avg=True
-    ):
+    def extrapolate_morbs(self, vacuum_pot=None, hart_plane=None, use_weighted_avg=True):
         for ispin in range(self.nspin):
             self.extrapolate_morbs_spin(
-<<<<<<< HEAD
                 ispin,
                 vacuum_pot=vacuum_pot,
                 hart_plane=hart_plane,
                 use_weighted_avg=use_weighted_avg,
             )
 
-    def extrapolate_morbs_spin(
-        self, ispin, vacuum_pot=None, hart_plane=None, use_weighted_avg=True
-    ):
-=======
-                ispin, vacuum_pot=vacuum_pot, hart_plane=hart_plane, use_weighted_avg=use_weighted_avg
-            )
-
     def extrapolate_morbs_spin(self, ispin, vacuum_pot=None, hart_plane=None, use_weighted_avg=True):
->>>>>>> f607b03c
         """
         Extrapolate molecular orbitals from a specified plane to a box or another plane
         Extent in bohr !!!
@@ -1091,16 +825,8 @@
                     # weigh the hartree potential by the molecular orbital
                     density_plane = morb_plane**2
                     density_plane /= np.sum(density_plane)
-<<<<<<< HEAD
-                    weighted_hartree = (
-                        density_plane
-                        * self._resize_2d_arr_with_interpolation(
-                            hart_plane, density_plane.shape
-                        )
-=======
                     weighted_hartree = density_plane * self._resize_2d_arr_with_interpolation(
                         hart_plane, density_plane.shape
->>>>>>> f607b03c
                     )
                     hartree_avg = np.sum(weighted_hartree)
                 else:
@@ -1108,10 +834,7 @@
 
             energy = morb_energies[morb_index] / hart_2_ev
             if energy > hartree_avg:
-                print(
-                    "Warning: unbound state, can't extrapolate! index: %d. Constant extrapolation."
-                    % morb_index
-                )
+                print("Warning: unbound state, can't extrapolate! index: %d. Constant extrapolation." % morb_index)
                 energy = hartree_avg
 
             fourier = np.fft.rfft2(morb_plane)
@@ -1122,22 +845,10 @@
 
             kx_grid, ky_grid = np.meshgrid(kx_arr, ky_arr, indexing="ij")
 
-<<<<<<< HEAD
-            prefactors = np.exp(
-                -np.sqrt(kx_grid**2 + ky_grid**2 - 2 * (energy - hartree_avg))
-                * self.dv[2]
-            )
-            for iz in range(self.last_calc_iz + 1, self.eval_cell_n[2]):
-                fourier *= prefactors
-                self.morb_grids[ispin][morb_index, :, :, iz] = np.fft.irfft2(
-                    fourier, morb_plane.shape
-                )
-=======
             prefactors = np.exp(-np.sqrt(kx_grid**2 + ky_grid**2 - 2 * (energy - hartree_avg)) * self.dv[2])
             for iz in range(self.last_calc_iz + 1, self.eval_cell_n[2]):
                 fourier *= prefactors
                 self.morb_grids[ispin][morb_index, :, :, iz] = np.fft.irfft2(fourier, morb_plane.shape)
->>>>>>> f607b03c
 
         print("Extrapolation time: %.3f s" % (time.time() - time1))
 
@@ -1149,14 +860,7 @@
         local_ind = self.i_homo_loc[spin] + orbital_nr
 
         if local_ind >= 0 and local_ind < self.morb_grids[spin].shape[0]:
-<<<<<<< HEAD
-            print(
-                "R%d/%d is writing HOMO%+d cube"
-                % (self.mpi_rank, self.mpi_size, orbital_nr)
-            )
-=======
             print("R%d/%d is writing HOMO%+d cube" % (self.mpi_rank, self.mpi_size, orbital_nr))
->>>>>>> f607b03c
 
             energy = self.morb_energies[spin][local_ind]
             comment = "E=%.8f eV (wrt middle of gap)" % energy
@@ -1181,13 +885,7 @@
                 )
             c.write_cube_file(filename)
 
-<<<<<<< HEAD
-    def calculate_and_save_charge_density(
-        self, filename="./charge_density.cube", artif_core=False
-    ):
-=======
     def calculate_and_save_charge_density(self, filename="./charge_density.cube", artif_core=False):
->>>>>>> f607b03c
         charge_dens = np.zeros(self.eval_cell_n)
         for i_spin in range(self.nspin):
             for i_mo, grid in enumerate(self.morb_grids[i_spin]):
